--- conflicted
+++ resolved
@@ -194,7 +194,8 @@
     Provides a default way to handle async errors if the user
     does not provide one.
     """
-    _logger.error("nats: encountered error", exc_info=ex)
+    _logger.error('nats: encountered error', exc_info=ex)
+
 
 @dataclass
 class ConnectOptions:
@@ -459,7 +460,6 @@
 
         """
 
-<<<<<<< HEAD
         # Get the signature of the connect method
         sig = inspect.signature(self.connect)
 
@@ -492,14 +492,6 @@
             config.closed_cb,
             config.reconnected_cb,
             config.discovered_server_cb,
-=======
-        for cb in [
-                error_cb,
-                disconnected_cb,
-                closed_cb,
-                reconnected_cb,
-                discovered_server_cb,
->>>>>>> a63d3c4a
         ]:
             if cb and not asyncio.iscoroutinefunction(cb):
                 raise errors.InvalidCallbackTypeError
@@ -525,7 +517,6 @@
         self._nkeys_seed_str = config.nkeys_seed_str
 
         # Customizable options
-<<<<<<< HEAD
         self.options["verbose"] = config.verbose
         self.options["pedantic"] = config.pedantic
         self.options["name"] = config.name
@@ -547,29 +538,6 @@
             self.options["tls"] = config.tls
         if config.tls_hostname:
             self.options["tls_hostname"] = config.tls_hostname
-=======
-        self.options["verbose"] = verbose
-        self.options["pedantic"] = pedantic
-        self.options["name"] = name
-        self.options["allow_reconnect"] = allow_reconnect
-        self.options["dont_randomize"] = dont_randomize
-        self.options["reconnect_time_wait"] = reconnect_time_wait
-        self.options["max_reconnect_attempts"] = max_reconnect_attempts
-        self.options["ping_interval"] = ping_interval
-        self.options["max_outstanding_pings"] = max_outstanding_pings
-        self.options["no_echo"] = no_echo
-        self.options["user"] = user
-        self.options["password"] = password
-        self.options["token"] = token
-        self.options["connect_timeout"] = connect_timeout
-        self.options["drain_timeout"] = drain_timeout
-        self.options["tls_handshake_first"] = tls_handshake_first
-
-        if tls:
-            self.options["tls"] = tls
-        if tls_hostname:
-            self.options["tls_hostname"] = tls_hostname
->>>>>>> a63d3c4a
 
         # Check if the username or password was set in the server URI
         server_auth_configured = False
