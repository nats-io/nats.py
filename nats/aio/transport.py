--- conflicted
+++ resolved
@@ -1,15 +1,8 @@
 import abc
 import asyncio
 import ssl
-<<<<<<< HEAD
-from typing import Optional, Union, List
-=======
-import sys
 from typing import List, Optional, Union
->>>>>>> 0443f8a3
 from urllib.parse import ParseResult
-
-from nats import errors
 
 try:
     import aiohttp
