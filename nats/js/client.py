# Copyright 2021 The NATS Authors
# Licensed under the Apache License, Version 2.0 (the "License");
# you may not use this file except in compliance with the License.
# You may obtain a copy of the License at
#
# http://www.apache.org/licenses/LICENSE-2.0
#
# Unless required by applicable law or agreed to in writing, software
# distributed under the License is distributed on an "AS IS" BASIS,
# WITHOUT WARRANTIES OR CONDITIONS OF ANY KIND, either express or implied.
# See the License for the specific language governing permissions and
# limitations under the License.
#

import asyncio
import base64
import json
import time
import nats.errors
import nats.js.errors
from nats.aio.msg import Msg
from nats.aio.subscription import Subscription
from nats.js.manager import JetStreamManager
from nats.js.kv import KeyValue
from nats.js import api
from typing import TYPE_CHECKING, Awaitable, List, Optional, Callable
from nats.js.errors import NotFoundError, BucketNotFoundError, BadBucketError

if TYPE_CHECKING:
    from nats import NATS

NATS_HDR_LINE = bytearray(b'NATS/1.0\r\n')
NATS_HDR_LINE_SIZE = len(NATS_HDR_LINE)
KV_STREAM_TEMPLATE = "KV_{bucket}"
KV_PRE_TEMPLATE = "$KV.{bucket}."
Callback = Callable[['Msg'], Awaitable[None]]


class JetStreamContext(JetStreamManager):
    """
    Fully featured context for interacting with JetStream.

    :param conn: NATS Connection
    :param prefix: Default JetStream API Prefix.
    :param domain: Optional domain used by the JetStream API.
    :param timeout: Timeout for all JS API actions.

    ::

        import asyncio
        import nats

        async def main():
            nc = await nats.connect()
            js = nc.jetstream()

            await js.add_stream(name='hello', subjects=['hello'])
            ack = await js.publish('hello', b'Hello JS!')
            print(f'Ack: stream={ack.stream}, sequence={ack.seq}')
            # Ack: stream=hello, sequence=1
            await nc.close()

        if __name__ == '__main__':
            asyncio.run(main())

    """

    def __init__(
        self,
        conn: "NATS",
        prefix: str = api.DefaultPrefix,
        domain: Optional[str] = None,
        timeout: float = 5,
    ) -> None:
        self._prefix = prefix
        if domain is not None:
            self._prefix = f"$JS.{domain}.API"
        self._nc = conn
        self._timeout = timeout

    @property
    def _jsm(self) -> JetStreamManager:
        return JetStreamManager(
            conn=self._nc,
            prefix=self._prefix,
            timeout=self._timeout,
        )

    async def publish(
        self,
        subject: str,
        payload: bytes = b'',
        timeout: float = None,
        stream: str = None,
        headers: dict = None
    ) -> api.PubAck:
        """
        publish emits a new message to JetStream.
        """
        hdr = headers
        if timeout is None:
            timeout = self._timeout
        if stream is not None:
            hdr = hdr or {}
            hdr[api.Header.EXPECTED_STREAM] = stream

        try:
            msg = await self._nc.request(
                subject, payload, timeout=timeout, headers=hdr,
            )
        except nats.errors.NoRespondersError:
            raise nats.js.errors.NoStreamResponseError

        resp = json.loads(msg.data)
        if 'error' in resp:
            raise nats.js.errors.APIError.from_error(resp['error'])

        return api.PubAck.loads(**resp)

    async def subscribe(
        self,
        subject: str,
        queue: Optional[str] = None,
        cb: Optional[Callback] = None,
        durable: Optional[str] = None,
        stream: Optional[str] = None,
        config: Optional[api.ConsumerConfig] = None,
        manual_ack: Optional[bool] = False,
        ordered_consumer: Optional[bool] = False,
        idle_heartbeat: Optional[float] = None,
        flow_control: Optional[bool] = False,
    ) -> Subscription:
        """
        subscribe returns a `Subscription` that is bound to a push based consumer.

        :param subject: Subject from a stream from JetStream.
        :param queue: Deliver group name from a set a of queue subscribers.
        :param durable: Name of the durable consumer to which the the subscription should be bound.
        :param stream: Name of the stream to which the subscription should be bound. If not set,
          then the client will automatically look it up based on the subject.
        :param manual_ack: Disables auto acking for async subscriptions.
        :param ordered_consumer: Enable ordered consumer mode.
        :param idle_heartbeat: Enable Heartbeats for a consumer to detect failures.
        :param flow_control: Enable Flow Control for a consumer.

        ::

            import asyncio
            import nats

            async def main():
                nc = await nats.connect()
                js = nc.jetstream()

                await js.add_stream(name='hello', subjects=['hello'])
                await js.publish('hello', b'Hello JS!')

                async def cb(msg):
                  print('Received:', msg)

                # Ephemeral Async Subscribe
                await js.subscribe('hello', cb=cb)

                # Durable Async Subscribe
                # NOTE: Only one subscription can be bound to a durable name. It also auto acks by default.
                await js.subscribe('hello', cb=cb, durable='foo')

                # Durable Sync Subscribe
                # NOTE: Sync subscribers do not auto ack.
                await js.subscribe('hello', durable='bar')

                # Queue Async Subscribe
                # NOTE: Here 'workers' becomes deliver_group, durable name and queue name.
                await js.subscribe('hello', 'workers', cb=cb)

            if __name__ == '__main__':
                asyncio.run(main())

        """
        if stream is None:
            stream = await self._jsm.find_stream_name_by_subject(subject)

        deliver = None
        consumer = None

        # If using a queue, that will be the consumer/durable name.
        if queue:
            if durable and durable != queue:
                raise nats.js.errors.Error(
                    f"cannot create queue subscription '{queue}' to consumer '{durable}'"
                )
            else:
                durable = queue

        consumer_info = None
        # Ephemeral subscribe always has to be auto created.
        should_create = not durable
        if durable:
            try:
                # TODO: Detect configuration drift with any present durable consumer.
                consumer_info = await self._jsm.consumer_info(stream, durable)
                consumer = durable
            except nats.js.errors.NotFoundError:
                should_create = True

        if consumer_info is not None:
            config = consumer_info.config
            # At this point, we know the user wants push mode, and the JS consumer is
            # really push mode.
            deliver_group = consumer_info.config.deliver_group
            if not deliver_group:
                # Prevent an user from attempting to create a queue subscription on
                # a JS consumer that was not created with a deliver group.
                if queue:
                    # TODO: Currently, this would not happen in client
                    # since the queue name is used as durable name.
                    raise nats.js.errors.Error(
                        "cannot create a queue subscription for a consumer without a deliver group"
                    )
                elif consumer_info.push_bound:
                    # Need to reject a non queue subscription to a non queue consumer
                    # if the consumer is already bound.
                    raise nats.js.errors.Error(
                        "consumer is already bound to a subscription"
                    )
            else:
                if not queue:
                    raise nats.js.errors.Error(
                        f"cannot create a subscription for a consumer with a deliver group {deliver_group}"
                    )
                elif queue != deliver_group:
                    raise nats.js.errors.Error(
                        f"cannot create a queue subscription {queue} for a consumer "
                        f"with a deliver group {deliver_group}"
                    )
        elif should_create:
            # Auto-create consumer if none found.
            if config is None:
                # Defaults
                config = api.ConsumerConfig(
                    ack_policy=api.AckPolicy.EXPLICIT,
                )
            elif isinstance(config, dict):
                config = api.ConsumerConfig.loads(**config)
            elif not isinstance(config, api.ConsumerConfig):
                raise ValueError("nats: invalid ConsumerConfig")
            assert config is not None

            if not config.durable_name:
                config.durable_name = durable
            if not config.deliver_group:
                config.deliver_group = queue

            # Create inbox for push consumer.
            deliver = self._nc.new_inbox()
            config.deliver_subject = deliver

            # Auto created consumers use the filter subject.
            config.filter_subject = subject

            # Heartbeats / FlowControl
            config.flow_control = flow_control
            idle_heartbeat = config.idle_heartbeat or idle_heartbeat
            if idle_heartbeat:
                idle_heartbeat_ms = int(idle_heartbeat * 1_000_000_000)
                config.idle_heartbeat = idle_heartbeat_ms
            else:
                idle_heartbeat_ms = 5 * 1_000_000_000

            # Enable ordered consumer mode where at most there is
            # one message being delivered at a time.
            if ordered_consumer:
                config.flow_control = True
                config.ack_policy = api.AckPolicy.EXPLICIT
                config.max_deliver = 1
                config.ack_wait = 22 * 3600 * 1_000_000_000  # 22 hours
                config.idle_heartbeat = idle_heartbeat_ms

            consumer_info = await self._jsm.add_consumer(stream, config=config)
            consumer = consumer_info.name

        # By default, async subscribers wrap the original callback and
        # auto ack the messages as they are delivered.
        if cb and not manual_ack:
            cb = self._auto_ack_callback(cb)

        # TODO (@orsinium): too many assumptions, refactor the code above to ensure they hold true.
        assert config is not None
        if config.deliver_subject is None:
            raise TypeError("config.deliver_subject is required")
        if consumer is None:
            raise TypeError("cannot detect consumer")
        sub = await self._nc.subscribe(
            subject=config.deliver_subject,
            queue=config.deliver_group or "",
            cb=cb,
        )
        psub = JetStreamContext.PushSubscription(self, sub, stream, consumer)

        # Keep state to support ordered consumers.
        jsi = JetStreamContext._JSI(
            js=self,
            conn=self._nc,
            stream=stream,
            ordered=ordered_consumer,
            psub=psub,
            sub=sub,
            ccreq=config,
        )
        sub._jsi = jsi
        return psub

    @staticmethod
<<<<<<< HEAD
    def _auto_ack_callback(callback: Callback) -> Callback:
=======
    def _auto_ack_callback(callback) -> Callable[[Msg], Awaitable[None]]:

>>>>>>> 865b97b9
        async def new_callback(msg: Msg) -> None:
            await callback(msg)
            try:
                await msg.ack()
            except nats.errors.MsgAlreadyAckdError:
                pass

        return new_callback

    async def pull_subscribe(
        self,
        subject: str,
        durable: str,
        stream: str = None,
        config: api.ConsumerConfig = None,
    ) -> "JetStreamContext.PullSubscription":
        """
        pull_subscribe returns a `PullSubscription` that can be delivered messages
        from a JetStream pull based consumer by calling `sub.fetch`.

        In case 'stream' is passed, there will not be a lookup of the stream
        based on the subject.

        ::

            import asyncio
            import nats

            async def main():
                nc = await nats.connect()
                js = nc.jetstream()

                await js.add_stream(name='mystream', subjects=['foo'])
                await js.publish('foo', b'Hello World!')

                msgs = await sub.fetch()
                msg = msgs[0]
                await msg.ack()

                await nc.close()

            if __name__ == '__main__':
                asyncio.run(main())

        """
        if stream is None:
            stream = await self._jsm.find_stream_name_by_subject(subject)

        try:
            # TODO: Detect configuration drift with the consumer.
            await self._jsm.consumer_info(stream, durable)
        except nats.js.errors.NotFoundError:
            # If not found then attempt to create with the defaults.
            if config is None:
                # Defaults
                config = api.ConsumerConfig(
                    ack_policy=api.AckPolicy.EXPLICIT,
                )
            elif isinstance(config, dict):
                config = api.ConsumerConfig.loads(**config)
            elif not isinstance(config, api.ConsumerConfig):
                raise ValueError("nats: invalid ConsumerConfig")
            assert config is not None

            # Auto created consumers use the filter subject.
            config.filter_subject = subject
            config.durable_name = durable
            await self._jsm.add_consumer(stream, config=config)

        # FIXME: Make this inbox prefix customizable.
        deliver = api.InboxPrefix[:]
        deliver.extend(self._nc._nuid.next())

        consumer = durable
        sub = await self._nc.subscribe(deliver.decode())
        return JetStreamContext.PullSubscription(
            self, sub, stream, consumer, deliver
        )

    @classmethod
    def is_status_msg(cls, msg: Optional[Msg]) -> Optional[str]:
        if msg is None or msg.headers is None:
            return None
        return msg.headers.get(api.Header.STATUS)

    @classmethod
    def _is_processable_msg(cls, status: Optional[str], msg: Msg) -> bool:
        if not status:
            return True
        # FIXME: Skip any other 4XX errors?
        if status == api.StatusCode.NO_MESSAGES:
            return False
        if status == api.StatusCode.REQUEST_TIMEOUT:
            return False
        raise nats.js.errors.APIError.from_msg(msg)

    @classmethod
    def _time_until(cls, timeout: float, start_time: float) -> float:
        return timeout - (time.monotonic() - start_time)

    class _JSI():

        def __init__(
            self,
            js: "JetStreamContext",
            conn: "NATS",
            stream: str,
            ordered: Optional[bool],
            psub: "JetStreamContext.PushSubscription",
            sub: Subscription,
            ccreq: api.ConsumerConfig,
        ) -> None:
            self._conn = conn
            self._js = js
            self._stream = stream
            self._ordered = ordered
            self._psub = psub
            self._sub = sub
            self._ccreq = ccreq

            self._dseq = 1
            self._sseq = 0
            self._cmeta: Optional[str] = None
            self._fciseq = 0
            self._active: Optional[bool] = None

        def track_sequences(self, reply: str) -> None:
            self._fciseq += 1
            self._cmeta = reply

        def schedule_flow_control_response(self, reply: str) -> None:
            pass

        async def check_for_sequence_mismatch(self,
                                              msg: Msg) -> Optional[bool]:
            self._active = True
            if not self._cmeta:
                return None

            tokens = msg._get_metadata_fields(self._cmeta)
            dseq = int(tokens[6])  # consumer sequence
            ldseq = None
            if msg.headers:
                ldseq_str = msg.headers.get(api.Header.LAST_CONSUMER)
                if ldseq_str:
                    ldseq = int(ldseq_str)
            did_reset = None

            if ldseq != dseq:
                sseq = int(tokens[5])  # stream sequence

                if self._ordered:
                    did_reset = await self.reset_ordered_consumer(
                        self._sseq + 1
                    )
                else:
                    ecs = nats.js.errors.ConsumerSequenceMismatchError(
                        stream_resume_sequence=sseq,
                        consumer_sequence=dseq,
                        last_consumer_sequence=ldseq,
                    )
                    if self._conn._error_cb:
                        await self._conn._error_cb(ecs)
            return did_reset

        async def reset_ordered_consumer(self, sseq: Optional[int]) -> bool:
            # FIXME: Handle AUTO_UNSUB called previously to this.

            # Replace current subscription.
            osid = self._sub._id
            self._conn._remove_sub(osid)
            new_deliver = self._conn.new_inbox()

            # Place new one.
            self._conn._sid += 1
            nsid = self._conn._sid
            self._conn._subs[nsid] = self._sub
            self._sub._id = nsid
            self._psub._id = nsid

            # unsub
            await self._conn._send_unsubscribe(osid)

            # resub
            self._sub._subject = new_deliver
            await self._conn._send_subscribe(self._sub)

            # relinquish cpu to let proto commands make it to the server.
            await asyncio.sleep(0)

            # Reset some items in jsi.
            self._cmeta = None
            self._dseq = 1

            # Reset consumer request for starting policy.
            config = self._ccreq
            config.deliver_subject = new_deliver
            config.deliver_policy = api.DeliverPolicy.BY_START_SEQUENCE
            config.opt_start_seq = sseq
            self._ccreq = config

            # Handle the creation of new consumer in a background task
            # to avoid blocking the process_msg coroutine further
            # when making the request.
            asyncio.create_task(self.recreate_consumer())

            return True

        async def recreate_consumer(self) -> None:
            try:
                cinfo = await self._js._jsm.add_consumer(
                    self._stream,
                    config=self._ccreq,
                    timeout=self._js._timeout
                )
                self._psub._consumer = cinfo.name
            except Exception as err:
                await self._conn._error_cb(err)

    class PushSubscription(Subscription):
        """
        PushSubscription is a subscription that is delivered messages.
        """

        def __init__(
            self,
            js: "JetStreamContext",
            sub: Subscription,
            stream: str,
            consumer: str,
        ) -> None:
            self._js = js
            self._stream = stream
            self._consumer = consumer

            self._conn = sub._conn
            self._id = sub._id
            self._subject = sub._subject
            self._queue = sub._queue
            self._max_msgs = sub._max_msgs
            self._received = sub._received
            self._cb = sub._cb
            self._future = sub._future
            self._closed = sub._closed

            # Per subscription message processor.
            self._pending_msgs_limit = sub._pending_msgs_limit
            self._pending_bytes_limit = sub._pending_bytes_limit
            self._pending_queue = sub._pending_queue
            self._pending_size = sub._pending_size
            self._wait_for_msgs_task = sub._wait_for_msgs_task
            self._message_iterator = sub._message_iterator

        async def consumer_info(self) -> api.ConsumerInfo:
            """
            consumer_info gets the current info of the consumer from this subscription.
            """
            info = await self._js._jsm.consumer_info(
                self._stream,
                self._consumer,
            )
            return info

    class PullSubscription:
        """
        PullSubscription is a subscription that can fetch messages.
        """

        def __init__(
            self,
            js: "JetStreamContext",
            sub: Subscription,
            stream: str,
            consumer: str,
            deliver: bytes,
        ) -> None:
            # JS/JSM context
            self._js = js
            self._nc = js._nc

            # NATS Subscription
            self._sub = sub
            self._stream = stream
            self._consumer = consumer
            prefix = self._js._prefix
            self._nms = f'{prefix}.CONSUMER.MSG.NEXT.{stream}.{consumer}'
            self._deliver = deliver.decode()

        async def unsubscribe(self) -> None:
            """
            unsubscribe destroys de inboxes of the pull subscription making it
            unable to continue to receive messages.
            """
            if self._sub is None:
                raise ValueError("nats: invalid subscription")

            await self._sub.unsubscribe()

        async def consumer_info(self) -> api.ConsumerInfo:
            """
            consumer_info gets the current info of the consumer from this subscription.
            """
            info = await self._js._jsm.consumer_info(
                self._stream, self._consumer
            )
            return info

        async def fetch(self, batch: int = 1, timeout: int = 5) -> List[Msg]:
            """
            fetch makes a request to JetStream to be delivered a set of messages.

            :param batch: Number of messages to fetch from server.
            :param timeout: Max duration of the fetch request before it expires.

            ::

                import asyncio
                import nats

                async def main():
                    nc = await nats.connect()
                    js = nc.jetstream()

                    await js.add_stream(name='mystream', subjects=['foo'])
                    await js.publish('foo', b'Hello World!')

                    msgs = await sub.fetch(5)
                    for msg in msgs:
                      await msg.ack()

                    await nc.close()

                if __name__ == '__main__':
                    asyncio.run(main())
            """
            if self._sub is None:
                raise ValueError("nats: invalid subscription")

            # FIXME: Check connection is not closed, etc...
            if batch < 1:
                raise ValueError("nats: invalid batch size")
            if not timeout or timeout <= 0:
                raise ValueError("nats: invalid fetch timeout")

            expires = (timeout * 1_000_000_000) - 100_000
            if batch == 1:
                msg = await self._fetch_one(batch, expires, timeout)
                return [msg]
            msgs = await self._fetch_n(batch, expires, timeout)
            return msgs

        async def _fetch_one(
            self, batch: int, expires: int, timeout: int
        ) -> Msg:
            queue = self._sub._pending_queue

            # Check the next message in case there are any.
            while not queue.empty():
                try:
                    msg = queue.get_nowait()
                    status = JetStreamContext.is_status_msg(msg)
                    if status:
                        # Discard status messages at this point since were meant
                        # for other fetch requests.
                        continue
                    return msg
                except Exception:
                    # Fallthrough to make request in case this failed.
                    pass

            # Make lingering request with expiration and wait for response.
            next_req = {}
            next_req['batch'] = 1
            next_req['expires'] = int(expires)
            await self._nc.publish(
                self._nms,
                json.dumps(next_req).encode(),
                self._deliver,
            )

            # Wait for the response or raise timeout.
            msg = await self._sub.next_msg(timeout)

            # Should have received at least a processable message at this point,
            # any other type of status message is an error.
            status = JetStreamContext.is_status_msg(msg)
            if JetStreamContext._is_processable_msg(status, msg):
                return msg
            raise nats.js.errors.APIError.from_msg(msg)

        async def _fetch_n(self, batch: int, expires: int,
                           timeout: int) -> List[Msg]:
            msgs = []
            queue = self._sub._pending_queue
            start_time = time.monotonic()
            needed = batch

            # Fetch as many as needed from the internal pending queue.
            while not queue.empty():
                try:
                    msg = queue.get_nowait()
                    status = JetStreamContext.is_status_msg(msg)
                    if status:
                        # Discard status messages at this point since were meant
                        # for other fetch requests.
                        continue
                    needed -= 1
                    msgs.append(msg)
                except Exception:
                    pass

            # First request: Use no_wait to synchronously get as many available
            # based on the batch size until server sends 'No Messages' status msg.
            next_req = {}
            next_req['batch'] = needed
            next_req['expires'] = int(expires)
            next_req['no_wait'] = True
            await self._nc.publish(
                self._nms,
                json.dumps(next_req).encode(),
                self._deliver,
            )
            await asyncio.sleep(0)

            # Wait for first message or timeout.
            msg = await self._sub.next_msg(timeout)
            status = JetStreamContext.is_status_msg(msg)
            if JetStreamContext._is_processable_msg(status, msg):
                # First processable message received, do not raise error from now.
                msgs.append(msg)
                needed -= 1

                try:
                    for i in range(0, needed):
                        deadline = JetStreamContext._time_until(
                            timeout, start_time
                        )
                        msg = await self._sub.next_msg(timeout=deadline)
                        status = JetStreamContext.is_status_msg(msg)
                        if status == api.StatusCode.NO_MESSAGES:
                            # No more messages after this so fallthrough
                            # after receiving the rest.
                            break
                        elif JetStreamContext._is_processable_msg(status, msg):
                            needed -= 1
                            msgs.append(msg)
                except asyncio.TimeoutError:
                    # Ignore any timeout errors at this point since
                    # at least one message has already arrived.
                    pass

            # Stop if enough messages already.
            if needed == 0:
                return msgs

            # Second request: lingering request that will block until new messages
            # are made available and delivered to the client.
            next_req = {}
            next_req['batch'] = needed
            next_req['expires'] = int(expires)
            await self._nc.publish(
                self._nms,
                json.dumps(next_req).encode(),
                self._deliver,
            )
            await asyncio.sleep(0)

            # Get the immediate next message which could be a status message
            # or a processable message.
            msg = None

            while True:
                # Check if already got enough at this point.
                if needed == 0:
                    return msgs

                deadline = JetStreamContext._time_until(timeout, start_time)
                if len(msgs) == 0:
                    # Not a single processable message has been received so far,
                    # if this timed out then let the error be raised.
                    msg = await self._sub.next_msg(timeout=deadline)
                else:
                    try:
                        msg = await self._sub.next_msg(timeout=deadline)
                    except asyncio.TimeoutError:
                        # Ignore any timeout since already got at least a message.
                        break

                if msg:
                    status = JetStreamContext.is_status_msg(msg)
                    if not status:
                        needed -= 1
                        msgs.append(msg)
                        break
                    elif status == api.StatusCode.NO_MESSAGES:
                        # If there is still time, try again to get the next message
                        # or timeout.  This could be due to concurrent uses of fetch
                        # with the same inbox.
                        break
                    elif len(msgs) == 0:
                        raise nats.js.errors.APIError.from_msg(msg)

            # Wait for the rest of the messages to be delivered to the internal pending queue.
            try:
                for i in range(0, needed):
                    deadline = JetStreamContext._time_until(
                        timeout, start_time
                    )
                    if deadline < 0:
                        return msgs

                    msg = await self._sub.next_msg(timeout=deadline)
                    status = JetStreamContext.is_status_msg(msg)
                    if JetStreamContext._is_processable_msg(status, msg):
                        needed -= 1
                        msgs.append(msg)
            except asyncio.TimeoutError:
                # Ignore any timeout errors at this point since
                # at least one message has already arrived.
                pass

            return msgs

    async def get_last_msg(
        self,
        stream_name: str,
        subject: str,
    ) -> api.RawStreamMsg:
        """
        get_last_msg retrieves a message from a stream.
        """
        req_subject = f"{self._prefix}.STREAM.MSG.GET.{stream_name}"
        req = {'last_by_subj': subject}
        data = json.dumps(req)
        resp = await self._api_request(req_subject, data.encode())
        raw_msg = api.RawStreamMsg.loads(**resp['message'])
        if raw_msg.hdrs:
            hdrs = base64.b64decode(raw_msg.hdrs)
            raw_headers = hdrs[len(NATS_HDR_LINE):]
            parsed_headers = self._jsm._hdr_parser.parsebytes(raw_headers)
            headers = {}
            for k, v in parsed_headers.items():
                headers[k] = v
            raw_msg.headers = headers
        return raw_msg

    async def key_value(self, bucket: str) -> KeyValue:
        stream = KV_STREAM_TEMPLATE.format(bucket=bucket)
        try:
            si = await self.stream_info(stream)
        except NotFoundError:
            raise BucketNotFoundError
        if si.config.max_msgs_per_subject < 1:
            raise BadBucketError

        return KeyValue(
            name=bucket,
            stream=stream,
            pre=KV_PRE_TEMPLATE.format(bucket=bucket),
            js=self,
        )

    async def create_key_value(self, **params) -> KeyValue:
        """
        create_key_value takes an api.KeyValueConfig and creates a KV in JetStream.
        """
        config = api.KeyValueConfig.loads(**params)
        if not config.history:
            config.history = 1
        if not config.replicas:
            config.replicas = 1
        if config.ttl:
            config.ttl = config.ttl * 1_000_000_000

        stream = api.StreamConfig(
            name=KV_STREAM_TEMPLATE.format(bucket=config.bucket),
            description=None,
            subjects=[f"$KV.{config.bucket}.>"],
            max_msgs_per_subject=config.history,
            max_bytes=config.max_bytes,
            max_age=config.ttl,
            max_msg_size=config.max_value_size,
            storage=config.storage,
            num_replicas=config.replicas,
            allow_rollup_hdrs=True,
            deny_delete=True,
        )
        await self.add_stream(stream)

        assert stream.name is not None
        return KeyValue(
            name=config.bucket,
            stream=stream.name,
            pre=KV_PRE_TEMPLATE.format(bucket=config.bucket),
            js=self,
        )

    async def delete_key_value(self, bucket: str) -> bool:
        """
        delete_key_value deletes a JetStream KeyValue store by destroying
        the associated stream.
        """
        stream = KV_STREAM_TEMPLATE.format(bucket=bucket)
        return await self.delete_stream(stream)<|MERGE_RESOLUTION|>--- conflicted
+++ resolved
@@ -311,12 +311,7 @@
         return psub
 
     @staticmethod
-<<<<<<< HEAD
     def _auto_ack_callback(callback: Callback) -> Callback:
-=======
-    def _auto_ack_callback(callback) -> Callable[[Msg], Awaitable[None]]:
-
->>>>>>> 865b97b9
         async def new_callback(msg: Msg) -> None:
             await callback(msg)
             try:
