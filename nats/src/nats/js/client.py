# Copyright 2021-2022 The NATS Authors
# Licensed under the Apache License, Version 2.0 (the "License");
# you may not use this file except in compliance with the License.
# You may obtain a copy of the License at
#
# http://www.apache.org/licenses/LICENSE-2.0
#
# Unless required by applicable law or agreed to in writing, software
# distributed under the License is distributed on an "AS IS" BASIS,
# WITHOUT WARRANTIES OR CONDITIONS OF ANY KIND, either express or implied.
# See the License for the specific language governing permissions and
# limitations under the License.
#

from __future__ import annotations

import asyncio
import json
import time
from email.parser import BytesParser
from secrets import token_hex
from typing import TYPE_CHECKING, Any, Awaitable, Callable, Dict, List, Optional

import nats.errors
import nats.js.errors
from nats.aio.msg import Msg
from nats.aio.subscription import Subscription
from nats.js import api
from nats.js.errors import BadBucketError, BucketNotFoundError, FetchTimeoutError, InvalidBucketNameError, NotFoundError
from nats.js.kv import KeyValue
from nats.js.manager import JetStreamManager
from nats.js.object_store import (
    OBJ_ALL_CHUNKS_PRE_TEMPLATE,
    OBJ_ALL_META_PRE_TEMPLATE,
    OBJ_STREAM_TEMPLATE,
    VALID_BUCKET_RE,
    ObjectStore,
)

if TYPE_CHECKING:
    from nats import NATS

NO_RESPONDERS_STATUS = "503"

NATS_HDR_LINE = bytearray(b"NATS/1.0")
NATS_HDR_LINE_SIZE = len(NATS_HDR_LINE)
_CRLF_ = b"\r\n"
_CRLF_LEN_ = len(_CRLF_)
KV_STREAM_TEMPLATE = "KV_{bucket}"
KV_PRE_TEMPLATE = "$KV.{bucket}."
Callback = Callable[["Msg"], Awaitable[None]]

# For JetStream the default pending limits are larger.
DEFAULT_JS_SUB_PENDING_MSGS_LIMIT = 512 * 1024
DEFAULT_JS_SUB_PENDING_BYTES_LIMIT = 256 * 1024 * 1024

# Max history limit for key value.
KV_MAX_HISTORY = 64


class JetStreamContext(JetStreamManager):
    """
    Fully featured context for interacting with JetStream.

    :param conn: NATS Connection
    :param prefix: Default JetStream API Prefix.
    :param domain: Optional domain used by the JetStream API.
    :param timeout: Timeout for all JS API actions.
    :param publish_async_max_pending: Maximum outstanding async publishes that can be inflight at one time.

    ::

        import asyncio
        import nats

        async def main():
            nc = await nats.connect()
            js = nc.jetstream()

            await js.add_stream(name='hello', subjects=['hello'])
            ack = await js.publish('hello', b'Hello JS!')
            print(f'Ack: stream={ack.stream}, sequence={ack.seq}')
            # Ack: stream=hello, sequence=1
            await nc.close()

        if __name__ == '__main__':
            asyncio.run(main())

    """

    def __init__(
        self,
        conn: NATS,
        prefix: str = api.DEFAULT_PREFIX,
        domain: Optional[str] = None,
        timeout: float = 5,
        publish_async_max_pending: int = 4000,
    ) -> None:
        self._prefix = prefix
        if domain is not None:
            self._prefix = f"$JS.{domain}.API"
        self._nc = conn
        self._timeout = timeout
        self._hdr_parser = BytesParser()

        self._async_reply_prefix: Optional[bytearray] = None
        self._publish_async_futures: Dict[str, asyncio.Future] = {}

        self._publish_async_completed_event = asyncio.Event()
        self._publish_async_completed_event.set()

        self._publish_async_pending_semaphore = asyncio.Semaphore(publish_async_max_pending)

    @property
    def _jsm(self) -> JetStreamManager:
        return JetStreamManager(
            conn=self._nc,
            prefix=self._prefix,
            timeout=self._timeout,
        )

    async def _init_async_reply(self) -> None:
        self._publish_async_futures = {}

        self._async_reply_prefix = self._nc._inbox_prefix[:]
        self._async_reply_prefix.extend(b".")
        self._async_reply_prefix.extend(self._nc._nuid.next())
        self._async_reply_prefix.extend(b".")

        async_reply_subject = self._async_reply_prefix[:]
        async_reply_subject.extend(b"*")

        await self._nc.subscribe(async_reply_subject.decode(), cb=self._handle_async_reply)

    async def _handle_async_reply(self, msg: Msg) -> None:
        token = msg.subject[len(self._nc._inbox_prefix) + 22 + 2 :]
        future = self._publish_async_futures.get(token)

        if not future:
            return

        if future.done():
            return

        # Handle no responders
        if msg.headers and msg.headers.get(api.Header.STATUS) == NO_RESPONDERS_STATUS:
            future.set_exception(nats.js.errors.NoStreamResponseError)
            return

        # Handle response errors
        try:
            resp = json.loads(msg.data)
            if "error" in resp:
                err = nats.js.errors.APIError.from_error(resp["error"])
                future.set_exception(err)
                return

            ack = api.PubAck.from_response(resp)
            future.set_result(ack)
        except (asyncio.CancelledError, asyncio.InvalidStateError):
            pass

    async def publish(
        self,
        subject: str,
        payload: bytes = b"",
        timeout: Optional[float] = None,
        stream: Optional[str] = None,
        headers: Optional[Dict[str, Any]] = None,
        msg_ttl: Optional[float] = None,
    ) -> api.PubAck:
        """
        publish emits a new message to JetStream and waits for acknowledgement.

        :param subject: Subject to publish to.
        :param payload: Message payload.
        :param timeout: Request timeout in seconds.
        :param stream: Expected stream name.
        :param headers: Message headers.
        :param msg_ttl: Per-message TTL in seconds (requires NATS Server 2.11+).
        """
        hdr = headers
        if timeout is None:
            timeout = self._timeout
        if stream is not None:
            hdr = hdr or {}
            hdr[api.Header.EXPECTED_STREAM] = stream
        if msg_ttl is not None:
            hdr = hdr or {}
            # TTL header accepts seconds as integer or duration string
            hdr[api.Header.MSG_TTL] = str(int(msg_ttl))

        try:
            msg = await self._nc.request(
                subject,
                payload,
                timeout=timeout,
                headers=hdr,
            )
        except nats.errors.NoRespondersError:
            raise nats.js.errors.NoStreamResponseError

        resp = json.loads(msg.data)
        if "error" in resp:
            raise nats.js.errors.APIError.from_error(resp["error"])
        return api.PubAck.from_response(resp)

    async def publish_async(
        self,
        subject: str,
        payload: bytes = b"",
        wait_stall: Optional[float] = None,
        stream: Optional[str] = None,
        headers: Optional[Dict] = None,
        msg_ttl: Optional[float] = None,
    ) -> asyncio.Future[api.PubAck]:
        """
        emits a new message to JetStream and returns a future that can be awaited for acknowledgement.

        :param subject: Subject to publish to.
        :param payload: Message payload.
        :param wait_stall: Maximum time to wait for semaphore in seconds.
        :param stream: Expected stream name.
        :param headers: Message headers.
        :param msg_ttl: Per-message TTL in seconds (requires NATS Server 2.11+).
        """

        if not self._async_reply_prefix:
            await self._init_async_reply()
        assert self._async_reply_prefix

        hdr = headers
        if stream is not None:
            hdr = hdr or {}
            hdr[api.Header.EXPECTED_STREAM] = stream
        if msg_ttl is not None:
            hdr = hdr or {}
            # TTL header accepts seconds as integer or duration string
            hdr[api.Header.MSG_TTL] = str(int(msg_ttl))

        try:
            await asyncio.wait_for(self._publish_async_pending_semaphore.acquire(), timeout=wait_stall)
        except (asyncio.TimeoutError, asyncio.CancelledError):
            raise nats.js.errors.TooManyStalledMsgsError

        # Use a new NUID + couple of unique token bytes to identify the request,
        # then use the future to get the response.
        token = self._nc._nuid.next()
        token.extend(token_hex(2).encode())
        inbox = self._async_reply_prefix[:]
        inbox.extend(token)

        future: asyncio.Future = asyncio.Future()

        def handle_done(future):
            self._publish_async_futures.pop(token.decode(), None)
            if len(self._publish_async_futures) == 0:
                self._publish_async_completed_event.set()

            self._publish_async_pending_semaphore.release()

        future.add_done_callback(handle_done)

        self._publish_async_futures[token.decode()] = future

        if self._publish_async_completed_event.is_set():
            self._publish_async_completed_event.clear()

        await self._nc.publish(subject, payload, reply=inbox.decode(), headers=hdr)

        return future

    def publish_async_pending(self) -> int:
        """
        returns the number of pending async publishes.
        """
        return len(self._publish_async_futures)

    async def publish_async_completed(self) -> None:
        """
        waits for all pending async publishes to be completed.
        """
        await self._publish_async_completed_event.wait()

    async def subscribe(
        self,
        subject: str,
        queue: Optional[str] = None,
        cb: Optional[Callback] = None,
        durable: Optional[str] = None,
        stream: Optional[str] = None,
        config: Optional[api.ConsumerConfig] = None,
        manual_ack: bool = False,
        ordered_consumer: bool = False,
        idle_heartbeat: Optional[float] = None,
        flow_control: bool = False,
        pending_msgs_limit: int = DEFAULT_JS_SUB_PENDING_MSGS_LIMIT,
        pending_bytes_limit: int = DEFAULT_JS_SUB_PENDING_BYTES_LIMIT,
        deliver_policy: Optional[api.DeliverPolicy] = None,
        headers_only: Optional[bool] = None,
        inactive_threshold: Optional[float] = None,
    ) -> PushSubscription:
        """Create consumer if needed and push-subscribe to it.

        1. Check if consumer exists.
        2. Creates consumer if needed.
        3. Calls `subscribe_bind`.

        :param subject: Subject from a stream from JetStream.
        :param queue: Deliver group name from a set a of queue subscribers.
        :param durable: Name of the durable consumer to which the the subscription should be bound.
        :param stream: Name of the stream to which the subscription should be bound. If not set,
          then the client will automatically look it up based on the subject.
        :param manual_ack: Disables auto acking for async subscriptions.
        :param ordered_consumer: Enable ordered consumer mode.
        :param idle_heartbeat: Enable Heartbeats for a consumer to detect failures.
        :param flow_control: Enable Flow Control for a consumer.

        ::

            import asyncio
            import nats

            async def main():
                nc = await nats.connect()
                js = nc.jetstream()

                await js.add_stream(name='hello', subjects=['hello'])
                await js.publish('hello', b'Hello JS!')

                async def cb(msg):
                  print('Received:', msg)

                # Ephemeral Async Subscribe
                await js.subscribe('hello', cb=cb)

                # Durable Async Subscribe
                # NOTE: Only one subscription can be bound to a durable name. It also auto acks by default.
                await js.subscribe('hello', cb=cb, durable='foo')

                # Durable Sync Subscribe
                # NOTE: Sync subscribers do not auto ack.
                await js.subscribe('hello', durable='bar')

                # Queue Async Subscribe
                # NOTE: Here 'workers' becomes deliver_group, durable name and queue name.
                await js.subscribe('hello', 'workers', cb=cb)

            if __name__ == '__main__':
                asyncio.run(main())

        """
        if stream is None:
            stream = await self._jsm.find_stream_name_by_subject(subject)

        deliver = None
        consumer = None

        # If using a queue, that will be the consumer/durable name.
        if queue:
            if durable and durable != queue:
                raise nats.js.errors.Error(f"cannot create queue subscription '{queue}' to consumer '{durable}'")
            else:
                durable = queue

        consumer_info = None
        # Ephemeral subscribe always has to be auto created.
        should_create = not durable
        if durable:
            try:
                # TODO: Detect configuration drift with any present durable consumer.
                consumer_info = await self._jsm.consumer_info(stream, durable)
                consumer = durable
            except nats.js.errors.NotFoundError:
                should_create = True

        if consumer_info is not None:
            config = consumer_info.config
            # At this point, we know the user wants push mode, and the JS consumer is
            # really push mode.
            deliver_group = consumer_info.config.deliver_group
            if not deliver_group:
                # Prevent an user from attempting to create a queue subscription on
                # a JS consumer that was not created with a deliver group.
                if queue:
                    # TODO: Currently, this would not happen in client
                    # since the queue name is used as durable name.
                    raise nats.js.errors.Error(
                        "cannot create a queue subscription for a consumer without a deliver group"
                    )
                elif consumer_info.push_bound:
                    # Need to reject a non queue subscription to a non queue consumer
                    # if the consumer is already bound.
                    raise nats.js.errors.Error("consumer is already bound to a subscription")
            else:
                if not queue:
                    raise nats.js.errors.Error(
                        f"cannot create a subscription for a consumer with a deliver group {deliver_group}"
                    )
                elif queue != deliver_group:
                    raise nats.js.errors.Error(
                        f"cannot create a queue subscription {queue} for a consumer "
                        f"with a deliver group {deliver_group}"
                    )
        elif should_create:
            # Auto-create consumer if none found.
            if config is None:
                config = api.ConsumerConfig()
            if not config.durable_name:
                config.durable_name = durable
            if not config.deliver_group:
                config.deliver_group = queue
            if not config.headers_only:
                config.headers_only = headers_only
            if deliver_policy:
                # NOTE: deliver_policy is defaulting to ALL so check is different for this one.
                config.deliver_policy = deliver_policy
            if inactive_threshold:
                config.inactive_threshold = inactive_threshold

            # Create inbox for push consumer, if deliver_subject is not assigned already.
            if config.deliver_subject is None:
                deliver = self._nc.new_inbox()
                config.deliver_subject = deliver

<<<<<<< HEAD
            # Auto created consumers use the filter subject.
            # Use filter_subjects if already set (modern multi-filter API)
            # Otherwise use filter_subject (legacy single-filter API)
=======
            # Auto created consumers use the filter subject, unless filter_subjects is set.
>>>>>>> 95e7fac8
            if not config.filter_subjects:
                config.filter_subject = subject

            # Heartbeats / FlowControl
            config.flow_control = flow_control
            if idle_heartbeat:
                config.idle_heartbeat = idle_heartbeat
            else:
                idle_heartbeat = config.idle_heartbeat or 5

            # Enable ordered consumer mode where at most there is
            # one message being delivered at a time.
            if ordered_consumer:
                config.flow_control = True
                config.ack_policy = api.AckPolicy.NONE
                config.max_deliver = 1
                config.ack_wait = 22 * 3600  # 22 hours
                config.idle_heartbeat = idle_heartbeat
                config.num_replicas = 1
                config.mem_storage = True

            consumer_info = await self._jsm.add_consumer(stream, config=config)
            consumer = consumer_info.name

        if consumer is None:
            raise TypeError("cannot detect consumer")
        if config is None:
            raise TypeError("config is required for existing durable consumer")
        return await self.subscribe_bind(
            cb=cb,
            stream=stream,
            config=config,
            manual_ack=manual_ack,
            ordered_consumer=ordered_consumer,
            consumer=consumer,
            pending_msgs_limit=pending_msgs_limit,
            pending_bytes_limit=pending_bytes_limit,
        )

    async def subscribe_bind(
        self,
        stream: str,
        config: api.ConsumerConfig,
        consumer: str,
        cb: Optional[Callback] = None,
        manual_ack: bool = False,
        ordered_consumer: bool = False,
        pending_msgs_limit: int = DEFAULT_JS_SUB_PENDING_MSGS_LIMIT,
        pending_bytes_limit: int = DEFAULT_JS_SUB_PENDING_BYTES_LIMIT,
    ) -> PushSubscription:
        """Push-subscribe to an existing consumer."""
        # By default, async subscribers wrap the original callback and
        # auto ack the messages as they are delivered.
        #
        # In case ack policy is none then we also do not require to ack.
        #
        if cb and (not manual_ack) and (config.ack_policy is not api.AckPolicy.NONE):
            cb = self._auto_ack_callback(cb)
        if config.deliver_subject is None:
            raise TypeError("config.deliver_subject is required")
        sub = await self._nc.subscribe(
            subject=config.deliver_subject,
            queue=config.deliver_group or "",
            cb=cb,
            pending_msgs_limit=pending_msgs_limit,
            pending_bytes_limit=pending_bytes_limit,
        )
        psub = JetStreamContext.PushSubscription(self, sub, stream, consumer)

        # Keep state to support ordered consumers.
        sub._jsi = JetStreamContext._JSI(
            js=self,
            conn=self._nc,
            stream=stream,
            ordered=ordered_consumer,
            psub=psub,
            sub=sub,
            ccreq=config,
        )

        if config.idle_heartbeat:
            sub._jsi._hbtask = asyncio.create_task(sub._jsi.activity_check())

        if ordered_consumer:
            sub._jsi._fctask = asyncio.create_task(sub._jsi.check_flow_control_response())

        return psub

    @staticmethod
    def _auto_ack_callback(callback: Callback) -> Callback:
        async def new_callback(msg: Msg) -> None:
            await callback(msg)
            try:
                await msg.ack()
            except nats.errors.MsgAlreadyAckdError:
                pass

        return new_callback

    async def pull_subscribe(
        self,
        subject: str,
        durable: Optional[str] = None,
        stream: Optional[str] = None,
        config: Optional[api.ConsumerConfig] = None,
        pending_msgs_limit: int = DEFAULT_JS_SUB_PENDING_MSGS_LIMIT,
        pending_bytes_limit: int = DEFAULT_JS_SUB_PENDING_BYTES_LIMIT,
        inbox_prefix: bytes = api.INBOX_PREFIX,
    ) -> JetStreamContext.PullSubscription:
        """Create consumer and pull subscription.

        1. Find stream name by subject if `stream` is not passed.
        2. Create consumer with the given `config` if not created.
        3. Call `pull_subscribe_bind`.

        ::

            import asyncio
            import nats

            async def main():
                nc = await nats.connect()
                js = nc.jetstream()

                await js.add_stream(name='mystream', subjects=['foo'])
                await js.publish('foo', b'Hello World!')

                sub = await js.pull_subscribe('foo', stream='mystream')

                msgs = await sub.fetch()
                msg = msgs[0]
                await msg.ack()

                await nc.close()

            if __name__ == '__main__':
                asyncio.run(main())

        """
        if stream is None:
            stream = await self._jsm.find_stream_name_by_subject(subject)

        should_create = True
        try:
            if durable:
                await self._jsm.consumer_info(stream, durable)
                should_create = False
        except nats.js.errors.NotFoundError:
            pass

        consumer_name = durable
        if should_create:
            # If not found then attempt to create with the defaults.
            if config is None:
                config = api.ConsumerConfig()

            # Auto created consumers use the filter subject, unless filter_subjects is set.
            if not config.filter_subjects:
                config.filter_subject = subject

            if durable:
                config.name = durable
                config.durable_name = durable
            else:
                consumer_name = self._nc._nuid.next().decode()
                config.name = consumer_name

            await self._jsm.add_consumer(stream, config=config)

        return await self.pull_subscribe_bind(
            durable=durable,
            stream=stream,
            inbox_prefix=inbox_prefix,
            pending_bytes_limit=pending_bytes_limit,
            pending_msgs_limit=pending_msgs_limit,
            name=consumer_name,
        )

    async def pull_subscribe_bind(
        self,
        consumer: Optional[str] = None,
        stream: Optional[str] = None,
        inbox_prefix: bytes = api.INBOX_PREFIX,
        pending_msgs_limit: int = DEFAULT_JS_SUB_PENDING_MSGS_LIMIT,
        pending_bytes_limit: int = DEFAULT_JS_SUB_PENDING_BYTES_LIMIT,
        name: Optional[str] = None,
        durable: Optional[str] = None,
    ) -> JetStreamContext.PullSubscription:
        """
        pull_subscribe returns a `PullSubscription` that can be delivered messages
        from a JetStream pull based consumer by calling `sub.fetch`.

        ::

            import asyncio
            import nats

            async def main():
                nc = await nats.connect()
                js = nc.jetstream()

                await js.add_stream(name='mystream', subjects=['foo'])
                await js.publish('foo', b'Hello World!')

                msgs = await sub.fetch()
                msg = msgs[0]
                await msg.ack()

                await nc.close()

            if __name__ == '__main__':
                asyncio.run(main())

        """
        if not stream:
            raise ValueError("nats: stream name is required")
        deliver = inbox_prefix + self._nc._nuid.next()
        sub = await self._nc.subscribe(
            deliver.decode(),
            pending_msgs_limit=pending_msgs_limit,
            pending_bytes_limit=pending_bytes_limit,
        )
        consumer_name = None
        # In nats.py v2.7.0 changing the first arg to be 'consumer' instead of 'durable',
        # but continue to support for backwards compatibility.
        if durable:
            consumer_name = durable
        elif name:
            # This should not be common and 'consumer' arg preferred instead but support anyway.
            consumer_name = name
        else:
            consumer_name = consumer
        return JetStreamContext.PullSubscription(
            js=self,
            sub=sub,
            stream=stream,
            consumer=consumer_name,
            deliver=deliver,
        )

    @classmethod
    def is_status_msg(cls, msg: Optional[Msg]) -> Optional[str]:
        if msg is None or msg.headers is None:
            return None
        return msg.headers.get(api.Header.STATUS)

    @classmethod
    def _is_processable_msg(cls, status: Optional[str], msg: Msg) -> bool:
        if not status:
            return True
        # Skip most 4XX errors and do not raise exception.
        if JetStreamContext._is_temporary_error(status):
            return False
        raise nats.js.errors.APIError.from_msg(msg)

    @classmethod
    def _is_temporary_error(cls, status: Optional[str]) -> bool:
        if (
            status == api.StatusCode.NO_MESSAGES
            or status == api.StatusCode.CONFLICT
            or status == api.StatusCode.REQUEST_TIMEOUT
        ):
            return True
        else:
            return False

    @classmethod
    def _is_heartbeat(cls, status: Optional[str]) -> bool:
        if status == api.StatusCode.CONTROL_MESSAGE:
            return True
        else:
            return False

    @classmethod
    def _time_until(cls, timeout: Optional[float], start_time: float) -> Optional[float]:
        if timeout is None:
            return None
        return timeout - (time.monotonic() - start_time)

    class _JSI:
        def __init__(
            self,
            js: JetStreamContext,
            conn: NATS,
            stream: str,
            ordered: Optional[bool],
            psub: JetStreamContext.PushSubscription,
            sub: Subscription,
            ccreq: api.ConsumerConfig,
        ) -> None:
            self._conn = conn
            self._js = js
            self._stream = stream
            self._ordered = ordered
            self._psub = psub
            self._sub = sub
            self._ccreq = ccreq

            # Heartbeat
            self._hbtask = None
            self._hbi = None
            if ccreq and ccreq.idle_heartbeat:
                self._hbi = ccreq.idle_heartbeat

            # Ordered Consumer implementation.
            self._dseq = 1
            self._sseq = 0
            self._cmeta: Optional[str] = None
            self._fcr: Optional[str] = None
            self._fcd = 0
            self._fciseq = 0
            self._active: Optional[bool] = True
            self._fctask = None

        def track_sequences(self, reply: str) -> None:
            self._fciseq += 1
            self._cmeta = reply

        def schedule_flow_control_response(self, reply: str) -> None:
            self._active = True
            self._fcr = reply
            self._fcd = self._fciseq

        def get_js_delivered(self):
            if self._sub._cb:
                return self._sub.delivered
            return self._fciseq - self._sub._pending_queue.qsize()

        async def activity_check(self):
            # Can at most miss two heartbeats.
            hbc_threshold = 2
            while True:
                try:
                    if self._conn.is_closed:
                        break

                    # Wait for all idle heartbeats to be received,
                    # one of them would have toggled the state of the
                    # consumer back to being active.
                    await asyncio.sleep(self._hbi * hbc_threshold)
                    active = self._active
                    self._active = False
                    if not active:
                        if self._ordered:
                            await self.reset_ordered_consumer(self._sseq + 1)
                except asyncio.CancelledError:
                    break

        async def check_flow_control_response(self):
            while True:
                try:
                    if self._conn.is_closed:
                        break

                    if (self._fciseq - self._psub._pending_queue.qsize()) >= self._fcd:
                        fc_reply = self._fcr
                        try:
                            if fc_reply:
                                await self._conn.publish(fc_reply)
                        except Exception:
                            pass
                        self._fcr = None
                        self._fcd = 0
                    await asyncio.sleep(0.25)
                except asyncio.CancelledError:
                    break

        async def check_for_sequence_mismatch(self, msg: Msg) -> Optional[bool]:
            self._active = True
            if not self._cmeta:
                return None

            tokens = msg._get_metadata_fields(self._cmeta)
            dseq = int(tokens[6])  # consumer sequence
            ldseq = None
            if msg.headers:
                ldseq_str = msg.headers.get(api.Header.LAST_CONSUMER)
                if ldseq_str:
                    ldseq = int(ldseq_str)
            did_reset = None

            if ldseq != dseq:
                sseq = int(tokens[5])  # stream sequence

                if self._ordered:
                    did_reset = await self.reset_ordered_consumer(self._sseq + 1)
                else:
                    ecs = nats.js.errors.ConsumerSequenceMismatchError(
                        stream_resume_sequence=sseq,
                        consumer_sequence=dseq,
                        last_consumer_sequence=ldseq,
                    )
                    await self._conn._error_cb(ecs)
            return did_reset

        async def reset_ordered_consumer(self, sseq: Optional[int]) -> bool:
            # FIXME: Handle AUTO_UNSUB called previously to this.

            # Replace current subscription.
            osid = self._sub._id
            self._conn._remove_sub(osid)
            new_deliver = self._conn.new_inbox()

            # Place new one.
            self._conn._sid += 1
            nsid = self._conn._sid
            self._conn._subs[nsid] = self._sub
            self._sub._id = nsid
            self._psub._id = nsid

            # unsub
            await self._conn._send_unsubscribe(osid)

            # resub
            self._sub._subject = new_deliver
            await self._conn._send_subscribe(self._sub)

            # relinquish cpu to let proto commands make it to the server.
            await asyncio.sleep(0)

            # Reset some items in jsi.
            self._cmeta = None
            self._dseq = 1

            # Reset consumer request for starting policy.
            config = self._ccreq
            config.deliver_subject = new_deliver
            config.deliver_policy = api.DeliverPolicy.BY_START_SEQUENCE
            config.opt_start_seq = sseq
            self._ccreq = config

            # Handle the creation of new consumer in a background task
            # to avoid blocking the process_msg coroutine further
            # when making the request.
            asyncio.create_task(self.recreate_consumer())

            return True

        async def recreate_consumer(self) -> None:
            try:
                cinfo = await self._js._jsm.add_consumer(self._stream, config=self._ccreq, timeout=self._js._timeout)
                self._psub._consumer = cinfo.name
            except Exception as err:
                await self._conn._error_cb(err)

    class PushSubscription(Subscription):
        """
        PushSubscription is a subscription that is delivered messages.
        """

        def __init__(
            self,
            js: JetStreamContext,
            sub: Subscription,
            stream: str,
            consumer: str,
        ) -> None:
            self._js = js
            self._stream = stream
            self._consumer = consumer

            self._sub = sub
            self._conn = sub._conn
            self._id = sub._id
            self._subject = sub._subject
            self._queue = sub._queue
            self._max_msgs = sub._max_msgs
            self._received = sub._received
            self._cb = sub._cb
            self._future = sub._future
            self._closed = sub._closed

            # Per subscription message processor.
            self._pending_msgs_limit = sub._pending_msgs_limit
            self._pending_bytes_limit = sub._pending_bytes_limit
            self._pending_queue = sub._pending_queue
            self._pending_size = sub._pending_size
            self._wait_for_msgs_task = sub._wait_for_msgs_task
            self._message_iterator = sub._message_iterator
            self._pending_next_msgs_calls = sub._pending_next_msgs_calls

        async def consumer_info(self) -> api.ConsumerInfo:
            """
            consumer_info gets the current info of the consumer from this subscription.
            """
            info = await self._js._jsm.consumer_info(
                self._stream,
                self._consumer,
            )
            return info

        @property
        def delivered(self) -> int:
            """
            Number of delivered messages to this subscription so far.
            """
            return self._sub._received

        @delivered.setter
        def delivered(self, value):
            self._sub._received = value

        @property
        def _pending_size(self):
            return self._sub._pending_size

        @_pending_size.setter
        def _pending_size(self, value):
            self._sub._pending_size = value

        async def next_msg(self, timeout: Optional[float] = 1.0) -> Msg:
            """
            :params timeout: Time in seconds to wait for next message before timing out.
            :raises nats.errors.TimeoutError:

            next_msg can be used to retrieve the next message from a stream of messages using
            await syntax, this only works when not passing a callback on `subscribe`::
            """
            msg = await self._sub.next_msg(timeout)

            # In case there is a flow control reply present need to handle here.
            if self._sub and self._sub._jsi:
                self._sub._jsi._active = True
                if self._sub._jsi.get_js_delivered() >= self._sub._jsi._fciseq:
                    fc_reply = self._sub._jsi._fcr
                    if fc_reply:
                        await self._conn.publish(fc_reply)
                        self._sub._jsi._fcr = None
            return msg

        async def unsubscribe(self, limit: int = 0):
            """
            Unsubscribes from a subscription, canceling any heartbeat and flow control tasks,
            and optionally limits the number of messages to process before unsubscribing.
            """
            await super().unsubscribe(limit)

            if self._sub._jsi._hbtask:
                self._sub._jsi._hbtask.cancel()

            if self._sub._jsi._fctask:
                self._sub._jsi._fctask.cancel()

    class PullSubscription:
        """
        PullSubscription is a subscription that can fetch messages.
        """

        def __init__(
            self,
            js: JetStreamContext,
            sub: Subscription,
            stream: str,
            consumer: str,
            deliver: bytes,
        ) -> None:
            # JS/JSM context
            self._js = js
            self._nc = js._nc

            # NATS Subscription
            self._sub = sub
            self._stream = stream
            self._consumer = consumer
            prefix = self._js._prefix
            self._nms = f"{prefix}.CONSUMER.MSG.NEXT.{stream}.{consumer}"
            self._deliver = deliver.decode()

        @property
        def pending_msgs(self) -> int:
            """
            Number of delivered messages by the NATS Server that are being buffered
            in the pending queue.
            """
            return self._sub._pending_queue.qsize()

        @property
        def pending_bytes(self) -> int:
            """
            Size of data sent by the NATS Server that is being buffered
            in the pending queue.
            """
            return self._sub._pending_size

        @property
        def delivered(self) -> int:
            """
            Number of delivered messages to this subscription so far.
            """
            return self._sub._received

        async def unsubscribe(self) -> None:
            """
            unsubscribe destroys the inboxes of the pull subscription making it
            unable to continue to receive messages.
            """
            if self._sub is None:
                raise ValueError("nats: invalid subscription")

            await self._sub.unsubscribe()

        async def consumer_info(self) -> api.ConsumerInfo:
            """
            consumer_info gets the current info of the consumer from this subscription.
            """
            info = await self._js._jsm.consumer_info(self._stream, self._consumer)
            return info

        async def fetch(
            self,
            batch: int = 1,
            timeout: Optional[float] = 5,
            heartbeat: Optional[float] = None,
        ) -> List[Msg]:
            """
            fetch makes a request to JetStream to be delivered a set of messages.

            :param batch: Number of messages to fetch from server.
            :param timeout: Max duration of the fetch request before it expires.
            :param heartbeat: Idle Heartbeat interval in seconds for the fetch request.

            ::

                import asyncio
                import nats

                async def main():
                    nc = await nats.connect()
                    js = nc.jetstream()

                    await js.add_stream(name='mystream', subjects=['foo'])
                    await js.publish('foo', b'Hello World!')

                    msgs = await sub.fetch(5)
                    for msg in msgs:
                      await msg.ack()

                    await nc.close()

                if __name__ == '__main__':
                    asyncio.run(main())
            """
            if self._sub is None:
                raise ValueError("nats: invalid subscription")

            # FIXME: Check connection is not closed, etc...
            if batch < 1:
                raise ValueError("nats: invalid batch size")
            if timeout is not None and timeout <= 0:
                raise ValueError("nats: invalid fetch timeout")

            expires = int(timeout * 1_000_000_000) - 100_000 if timeout else None
            if batch == 1:
                msg = await self._fetch_one(expires, timeout, heartbeat)
                return [msg]
            msgs = await self._fetch_n(batch, expires, timeout, heartbeat)
            return msgs

        async def _fetch_one(
            self,
            expires: Optional[int],
            timeout: Optional[float],
            heartbeat: Optional[float] = None,
        ) -> Msg:
            queue = self._sub._pending_queue

            # Check the next message in case there are any.
            while not queue.empty():
                try:
                    msg = queue.get_nowait()
                    self._sub._pending_size -= len(msg.data)
                    status = JetStreamContext.is_status_msg(msg)
                    if status:
                        # Discard status messages at this point since were meant
                        # for other fetch requests.
                        continue
                    return msg
                except Exception:
                    # Fallthrough to make request in case this failed.
                    pass

            # Make lingering request with expiration and wait for response.
            next_req = {}
            next_req["batch"] = 1
            if expires:
                next_req["expires"] = int(expires)
            if heartbeat:
                next_req["idle_heartbeat"] = int(heartbeat * 1_000_000_000)  # to nanoseconds

            await self._nc.publish(
                self._nms,
                json.dumps(next_req).encode(),
                self._deliver,
            )

            start_time = time.monotonic()
            got_any_response = False
            while True:
                try:
                    deadline = JetStreamContext._time_until(timeout, start_time)
                    # Wait for the response or raise timeout.
                    msg = await self._sub.next_msg(timeout=deadline)

                    # Should have received at least a processable message at this point,
                    status = JetStreamContext.is_status_msg(msg)
                    if status:
                        if JetStreamContext._is_heartbeat(status):
                            got_any_response = True
                            continue

                        # In case of a temporary error, treat it as a timeout to retry.
                        if JetStreamContext._is_temporary_error(status):
                            raise nats.errors.TimeoutError
                        else:
                            # Any other type of status message is an error.
                            raise nats.js.errors.APIError.from_msg(msg)
                    else:
                        return msg
                except asyncio.TimeoutError:
                    deadline = JetStreamContext._time_until(timeout, start_time)
                    if deadline is not None and deadline < 0:
                        # No response from the consumer could have been
                        # due to a reconnect while the fetch request,
                        # the JS API not responding on time, or maybe
                        # there were no messages yet.
                        if got_any_response:
                            raise FetchTimeoutError
                        raise

        async def _fetch_n(
            self,
            batch: int,
            expires: Optional[int],
            timeout: Optional[float],
            heartbeat: Optional[float] = None,
        ) -> List[Msg]:
            msgs = []
            queue = self._sub._pending_queue
            start_time = time.monotonic()
            got_any_response = False
            needed = batch

            # Fetch as many as needed from the internal pending queue.
            msg: Optional[Msg]

            while not queue.empty():
                try:
                    msg = queue.get_nowait()
                    self._sub._pending_size -= len(msg.data)
                    status = JetStreamContext.is_status_msg(msg)
                    if status:
                        # Discard status messages at this point since were meant
                        # for other fetch requests.
                        continue
                    needed -= 1
                    msgs.append(msg)
                except Exception:
                    pass

            # First request: Use no_wait to synchronously get as many available
            # based on the batch size until server sends 'No Messages' status msg.
            next_req = {}
            next_req["batch"] = needed
            if expires:
                next_req["expires"] = expires
            if heartbeat:
                next_req["idle_heartbeat"] = int(heartbeat * 1_000_000_000)  # to nanoseconds
            next_req["no_wait"] = True
            await self._nc.publish(
                self._nms,
                json.dumps(next_req).encode(),
                self._deliver,
            )
            await asyncio.sleep(0)

            try:
                msg = await self._sub.next_msg(timeout)
            except asyncio.TimeoutError:
                # Return any message that was already available in the internal queue.
                if msgs:
                    return msgs
                raise

            got_any_response = False

            status = JetStreamContext.is_status_msg(msg)
            if JetStreamContext._is_heartbeat(status):
                # Mark that we got any response from the server so this is not
                # a possible i/o timeout error or due to a disconnection.
                got_any_response = True
                pass
            elif JetStreamContext._is_processable_msg(status, msg):
                # First processable message received, do not raise error from now.
                msgs.append(msg)
                needed -= 1

                try:
                    for i in range(0, needed):
                        deadline = JetStreamContext._time_until(timeout, start_time)
                        msg = await self._sub.next_msg(timeout=deadline)
                        status = JetStreamContext.is_status_msg(msg)
                        if status == api.StatusCode.NO_MESSAGES or status == api.StatusCode.REQUEST_TIMEOUT:
                            # No more messages after this so fallthrough
                            # after receiving the rest.
                            break
                        elif JetStreamContext._is_heartbeat(status):
                            # Skip heartbeats.
                            got_any_response = True
                            continue
                        elif JetStreamContext._is_processable_msg(status, msg):
                            needed -= 1
                            msgs.append(msg)
                except asyncio.TimeoutError:
                    # Ignore any timeout errors at this point since
                    # at least one message has already arrived.
                    pass

            # Stop if have some messages.
            if len(msgs) > 0:
                return msgs

            # Second request: lingering request that will block until new messages
            # are made available and delivered to the client.
            next_req = {}
            next_req["batch"] = needed
            if expires:
                next_req["expires"] = expires
            if heartbeat:
                next_req["idle_heartbeat"] = int(heartbeat * 1_000_000_000)  # to nanoseconds

            await self._nc.publish(
                self._nms,
                json.dumps(next_req).encode(),
                self._deliver,
            )
            await asyncio.sleep(0)

            # Get the immediate next message which could be a status message
            # or a processable message.
            msg = None

            while True:
                # Check if already got enough at this point.
                if needed == 0:
                    return msgs

                deadline = JetStreamContext._time_until(timeout, start_time)
                if len(msgs) == 0:
                    # Not a single processable message has been received so far,
                    # if this timed out then let the error be raised.
                    try:
                        msg = await self._sub.next_msg(timeout=deadline)
                    except asyncio.TimeoutError:
                        if got_any_response:
                            raise FetchTimeoutError
                        raise
                else:
                    try:
                        msg = await self._sub.next_msg(timeout=deadline)
                    except asyncio.TimeoutError:
                        # Ignore any timeout since already got at least a message.
                        break

                if msg:
                    status = JetStreamContext.is_status_msg(msg)
                    if JetStreamContext._is_heartbeat(status):
                        got_any_response = True
                        continue

                    if not status:
                        needed -= 1
                        msgs.append(msg)
                        break
                    elif status == api.StatusCode.NO_MESSAGES or status:
                        # If there is still time, try again to get the next message
                        # or timeout.  This could be due to concurrent uses of fetch
                        # with the same inbox.
                        break
                    elif len(msgs) == 0:
                        raise nats.js.errors.APIError.from_msg(msg)

            # Wait for the rest of the messages to be delivered to the internal pending queue.
            try:
                for _ in range(needed):
                    deadline = JetStreamContext._time_until(timeout, start_time)
                    if deadline is not None and deadline < 0:
                        return msgs

                    msg = await self._sub.next_msg(timeout=deadline)
                    status = JetStreamContext.is_status_msg(msg)
                    if JetStreamContext._is_heartbeat(status):
                        got_any_response = True
                        continue
                    if JetStreamContext._is_processable_msg(status, msg):
                        needed -= 1
                        msgs.append(msg)
            except asyncio.TimeoutError:
                # Ignore any timeout errors at this point since
                # at least one message has already arrived.
                pass

            if len(msgs) == 0 and got_any_response:
                raise FetchTimeoutError

            return msgs

    ######################
    #                    #
    # KeyValue Context   #
    #                    #
    ######################

    async def key_value(self, bucket: str) -> KeyValue:
        if VALID_BUCKET_RE.match(bucket) is None:
            raise InvalidBucketNameError

        stream = KV_STREAM_TEMPLATE.format(bucket=bucket)
        try:
            si = await self.stream_info(stream)
        except NotFoundError:
            raise BucketNotFoundError
        if si.config.max_msgs_per_subject < 1:
            raise BadBucketError

        return KeyValue(
            name=bucket,
            stream=stream,
            pre=KV_PRE_TEMPLATE.format(bucket=bucket),
            js=self,
            direct=bool(si.config.allow_direct),
        )

    async def create_key_value(
        self,
        config: Optional[api.KeyValueConfig] = None,
        **params,
    ) -> KeyValue:
        """
        create_key_value takes an api.KeyValueConfig and creates a KV in JetStream.
        """
        if config is None:
            config = api.KeyValueConfig(bucket=params["bucket"])
        config = config.evolve(**params)

        if VALID_BUCKET_RE.match(config.bucket) is None:
            raise InvalidBucketNameError

        duplicate_window: float = 2 * 60  # 2 minutes

        if config.ttl and config.ttl < duplicate_window:
            duplicate_window = config.ttl

        if config.history > 64:
            raise nats.js.errors.KeyHistoryTooLargeError

        stream = api.StreamConfig(
            name=KV_STREAM_TEMPLATE.format(bucket=config.bucket),
            description=config.description,
            subjects=[f"$KV.{config.bucket}.>"],
            allow_direct=config.direct,
            allow_rollup_hdrs=True,
            deny_delete=True,
            discard=api.DiscardPolicy.NEW,
            duplicate_window=duplicate_window,
            max_age=config.ttl,
            max_bytes=config.max_bytes,
            max_consumers=-1,
            max_msg_size=config.max_value_size,
            max_msgs=-1,
            max_msgs_per_subject=config.history,
            num_replicas=config.replicas,
            storage=config.storage,
            republish=config.republish,
        )
        si = await self.add_stream(stream)
        assert stream.name is not None

        return KeyValue(
            name=config.bucket,
            stream=stream.name,
            pre=KV_PRE_TEMPLATE.format(bucket=config.bucket),
            js=self,
            direct=bool(si.config.allow_direct),
        )

    async def delete_key_value(self, bucket: str) -> bool:
        """
        delete_key_value deletes a JetStream KeyValue store by destroying
        the associated stream.
        """
        if VALID_BUCKET_RE.match(bucket) is None:
            raise InvalidBucketNameError

        stream = KV_STREAM_TEMPLATE.format(bucket=bucket)
        return await self.delete_stream(stream)

    #######################
    #                     #
    # ObjectStore Context #
    #                     #
    #######################

    async def object_store(self, bucket: str) -> ObjectStore:
        if VALID_BUCKET_RE.match(bucket) is None:
            raise InvalidBucketNameError

        stream = OBJ_STREAM_TEMPLATE.format(bucket=bucket)
        try:
            await self.stream_info(stream)
        except NotFoundError:
            raise BucketNotFoundError

        return ObjectStore(
            name=bucket,
            stream=stream,
            js=self,
        )

    async def create_object_store(
        self,
        bucket: str = None,
        config: Optional[api.ObjectStoreConfig] = None,
        **params,
    ) -> ObjectStore:
        """
        create_object_store takes an api.ObjectStoreConfig and creates a OBJ in JetStream.
        """
        if config is None:
            config = api.ObjectStoreConfig(bucket=bucket)
        else:
            config.bucket = bucket
        config = config.evolve(**params)

        if VALID_BUCKET_RE.match(config.bucket) is None:
            raise InvalidBucketNameError

        name = config.bucket
        chunks = OBJ_ALL_CHUNKS_PRE_TEMPLATE.format(bucket=name)
        meta = OBJ_ALL_META_PRE_TEMPLATE.format(bucket=name)

        max_bytes = config.max_bytes
        if max_bytes == 0:
            max_bytes = -1

        stream = api.StreamConfig(
            name=OBJ_STREAM_TEMPLATE.format(bucket=config.bucket),
            description=config.description,
            subjects=[chunks, meta],
            max_age=config.ttl,
            max_bytes=max_bytes,
            max_consumers=0,
            storage=config.storage,
            num_replicas=config.replicas,
            placement=config.placement,
            discard=api.DiscardPolicy.NEW,
            allow_rollup_hdrs=True,
            allow_direct=True,
        )
        await self.add_stream(stream)

        assert stream.name is not None
        return ObjectStore(
            name=config.bucket,
            stream=stream.name,
            js=self,
        )

    async def delete_object_store(self, bucket: str) -> bool:
        """
        delete_object_store will delete the underlying stream for the named object.
        """
        if VALID_BUCKET_RE.match(bucket) is None:
            raise InvalidBucketNameError

        stream = OBJ_STREAM_TEMPLATE.format(bucket=bucket)
        return await self.delete_stream(stream)<|MERGE_RESOLUTION|>--- conflicted
+++ resolved
@@ -423,13 +423,7 @@
                 deliver = self._nc.new_inbox()
                 config.deliver_subject = deliver
 
-<<<<<<< HEAD
-            # Auto created consumers use the filter subject.
-            # Use filter_subjects if already set (modern multi-filter API)
-            # Otherwise use filter_subject (legacy single-filter API)
-=======
             # Auto created consumers use the filter subject, unless filter_subjects is set.
->>>>>>> 95e7fac8
             if not config.filter_subjects:
                 config.filter_subject = subject
 
